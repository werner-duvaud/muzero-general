--- conflicted
+++ resolved
@@ -561,9 +561,6 @@
         noise = numpy.random.dirichlet([dirichlet_alpha] * len(actions))
         frac = exploration_fraction
         for a, n in zip(actions, noise):
-<<<<<<< HEAD
-            self.ch
-=======
             self.children[a].prior = self.children[a].prior * (1 - frac) + n * frac
 
 
@@ -654,5 +651,4 @@
         if self.maximum > self.minimum:
             # We normalize only when we have set the maximum and minimum values
             return (value - self.minimum) / (self.maximum - self.minimum)
-        return value
->>>>>>> b2539d8e
+        return value